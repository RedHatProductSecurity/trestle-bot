--- conflicted
+++ resolved
@@ -13,13 +13,10 @@
 from trestlebot.cli.config import TrestleBotConfig, write_to_file
 
 
-<<<<<<< HEAD
-def test_invalid_oscal_model(tmp_init_dir: str) -> None:
-    """Test invalid OSCAl model option"""
-=======
-def test_invalid_autosync_command(tmp_repo: Tuple[str, Repo]) -> None:
+def test_invalid_oscal_model(tmp_repo: Tuple[str, Repo]) -> None:
+    """Test invalid OSCAl model option."""
+
     repo_path, _ = tmp_repo
->>>>>>> 742cef93
     runner = CliRunner()
     result = runner.invoke(
         autosync_cmd,
@@ -27,11 +24,7 @@
             "--oscal-model",
             "invalid",
             "--repo-path",
-<<<<<<< HEAD
-            tmp_init_dir,
-=======
             repo_path,
->>>>>>> 742cef93
             "--markdown-dir",
             "markdown",
             "--branch",
@@ -46,25 +39,15 @@
     assert result.exit_code == 2
 
 
-<<<<<<< HEAD
-def test_missing_ssp_index_path(tmp_init_dir: str) -> None:
-    """Test missing ssp-index-file for autosync ssp."""
-
-=======
-def test_no_ssp_index_path(tmp_repo: Tuple[str, Repo]) -> None:
-    """Test ssp_index_file for autosync ssp"""
+def test_missing_ssp_index_file_option(tmp_repo: Tuple[str, Repo]) -> None:
+    """Test missing ssp_index_file option for autosync ssp."""
     repo_path, _ = tmp_repo
->>>>>>> 742cef93
     runner = CliRunner()
     cmd_options = [
         "--oscal-model",
         "ssp",
         "--repo-path",
-<<<<<<< HEAD
-        tmp_init_dir,
-=======
         repo_path,
->>>>>>> 742cef93
         "--markdown-dir",
         "markdown",
         "--branch",
@@ -75,24 +58,11 @@
         "test@example.com",
     ]
     result = runner.invoke(autosync_cmd, cmd_options)
-<<<<<<< HEAD
     assert result.exit_code == 1
     assert "Missing option '--ssp-index-file'" in result.output
 
-=======
-    assert result.exit_code == 2
-    assert "Error: Missing option '--ssp-index-file'" in result.output
-    cmd_options[0] = "compdef"
-    result = runner.invoke(autosync_cmd, cmd_options)
-    assert result.exit_code == 0
->>>>>>> 742cef93
 
-def test_missing_markdown_dir(tmp_repo: Tuple[str, Repo]) -> None:
-
-<<<<<<< HEAD
-=======
-def test_no_markdown_dir(tmp_repo: Tuple[str, Repo]) -> None:
->>>>>>> 742cef93
+def test_missing_markdown_dir_option(tmp_repo: Tuple[str, Repo]) -> None:
     repo_path, _ = tmp_repo
     runner = CliRunner()
     cmd_options = [
