# SPDX-License-Identifier: Apache-2.0
# Copyright (c) 2024 Red Hat, Inc.

"""
Common command options for trestle-bot commands.
"""

import logging
import os
import pathlib
import sys
import traceback
from typing import Any, Callable, Dict, Optional, Sequence, TypeVar

import click

from trestlebot.cli.config import TrestleBotConfigError, load_from_file
from trestlebot.cli.log import set_log_level
from trestlebot.const import ERROR_EXIT_CODE, TRESTLEBOT_CONFIG_DIR


F = TypeVar("F", bound=Callable[..., Any])

logger = logging.getLogger(__name__)


def handle_exceptions(func: F) -> Any:
    def wrapper(*args: Sequence[Any], **kwargs: Dict[Any, Any]) -> Any:
        try:
            return func(*args, **kwargs)
        except Exception as ex:
            traceback_str = traceback.format_exc()
            logger.error(f"Trestle-bot Error: {str(ex)}")
            logger.debug(traceback_str)
            return ERROR_EXIT_CODE

    return wrapper


def debug_to_log_level(ctx: click.Context, param: str, value: str) -> None:
    """Sets logging level based on debug flag."""

    #  TODO: get log level from config file
    log_level = logging.DEBUG if value else logging.INFO
    set_log_level(log_level)


def load_config_to_ctx(
    ctx: click.Context, param: str, value: pathlib.Path
) -> Optional[pathlib.Path]:
    """Load yaml config file into Click context to set default values.  This
    allows values from the yaml config to be used as the default value for a
    given command option.

    If the user specifies a value for the option directly (e.g. uses --option value)
    then that value is used in favor of the value loaded from the config.

    Simarly, if an option has an associated ENVVAR, and that ENVVAR is set, then the
    ENVVAR value is used in favor of the value loaded from the config.

    Since the config contains values that should not be mapped to command option values
    the dictionary is explicitly built by directly plucking values from the config.

    This will always run before other options because the --config is_eager is True.
    """
    try:
        config = load_from_file(value)
        if not config:
            logger.debug(f"No trestlebot config file found at {value}.")
            return value
    except TrestleBotConfigError as ex:
        logger.error(str(ex))
        for err in ex.errors:
            logger.error({err})
        sys.exit(ERROR_EXIT_CODE)

    if not ctx.default_map:
        ctx.default_map = {
            "repo_path": config.repo_path,
            "markdown_dir": config.markdown_dir,
            "ssp_index_file": config.ssp_index_file,
            "committer_name": config.committer_name,
            "committer_email": config.committer_email,
            "commit_message": config.commit_message,
            "branch": config.branch,
            "upstreams": config.upstreams,
        }
    else:
        ctx.default_map.update(config)
        logger.debug(f"Successfully loaded config file {value} into context.")
    return value


def common_options(f: F) -> F:
    """
    Configures common options used across commands.
    """

    f = click.option(
        "--debug",
        default=False,
        is_flag=True,
        is_eager=True,
        envvar="TRESTLEBOT_DEBUG",
        help="Enable debug logging messages.",
        callback=debug_to_log_level,
    )(f)
    f = click.option(
        "--config",
        "config_path",
        type=click.Path(path_type=pathlib.Path),
        envvar="TRESTLEBOT_CONFIG",
        help="Path to trestlebot configuration file.",
        default=f"{TRESTLEBOT_CONFIG_DIR}/config.yml",
        is_eager=True,
        callback=load_config_to_ctx,
    )(f)
    click.option(
        "--repo-path",
        type=click.Path(path_type=pathlib.Path, exists=True),
        envvar="TRESTLEBOT_REPO_PATH",
        help="Path to git respository root.",
        required=True,
        default=os.getcwd(),
    )(f)
    f = click.option(
        "--dry-run",
        help="Run tasks, but do not push changes to the repository.",
        is_flag=True,
    )(f)

    return f


def git_options(f: F) -> F:
    """
    Configure git options used for git operations.
    """
    f = click.option(
        "--branch",
        help="Git repo branch to push automated changes.",
        required=True,
        type=str,
    )(f)
    f = click.option(
        "--target-branch",
        help="Target branch (base branch) to create a pull request against. \
            No pull request is created if unset.",
        required=False,
        type=str,
    )(f)
    f = click.option(
        "--committer-name",
        help="User name for git committer.",
        required=True,
        type=str,
    )(f)
    f = click.option(
        "--committer-email",
        help="User email for git committer",
        required=True,
        type=str,
    )(f)
    f = click.option(
        "--file-pattern",
<<<<<<< HEAD
        help="File pattern to be used with `git add` in repository updates.",
        type=str,
        default=".",
=======
        help="File pattern to be used with `git add` in repository updates",
        type=str,
        multiple=True,
>>>>>>> 742cef93
    )(f)
    f = click.option(
        "--commit-message",
        help="Commit message for automated updates.",
        default="Automatic updates from trestle-bot",
        type=str,
        default="chore: automatic updates",
    )(f)
    f = click.option(
        "--author-name",
        help="Name for commit author if differs from committer.",
        type=str,
    )(f)
    f = click.option(
        "--author-email",
        help="Email for commit author if differs from committer.",
        type=str,
    )(f)

    return f<|MERGE_RESOLUTION|>--- conflicted
+++ resolved
@@ -162,23 +162,16 @@
         type=str,
     )(f)
     f = click.option(
-        "--file-pattern",
-<<<<<<< HEAD
-        help="File pattern to be used with `git add` in repository updates.",
+        "--file-patterns",
+        help="Comma-separated list of file patterns to be used with `git add` in repository updates.",
         type=str,
         default=".",
-=======
-        help="File pattern to be used with `git add` in repository updates",
-        type=str,
-        multiple=True,
->>>>>>> 742cef93
     )(f)
     f = click.option(
         "--commit-message",
         help="Commit message for automated updates.",
         default="Automatic updates from trestle-bot",
         type=str,
-        default="chore: automatic updates",
     )(f)
     f = click.option(
         "--author-name",
