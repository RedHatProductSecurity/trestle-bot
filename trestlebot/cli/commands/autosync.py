""" Autosync command"""

import logging
import sys
from typing import Any, List

import click

from trestlebot.cli.options.common import common_options, git_options, handle_exceptions
<<<<<<< HEAD
from trestlebot.cli.utils import comma_sep_to_list, run_bot
from trestlebot.const import ERROR_EXIT_CODE
=======
from trestlebot.cli.run import run as bot_run
>>>>>>> 026657cf
from trestlebot.tasks.assemble_task import AssembleTask
from trestlebot.tasks.authored import types
from trestlebot.tasks.authored.base_authored import AuthoredObjectBase
from trestlebot.tasks.base_task import ModelFilter, TaskBase
from trestlebot.tasks.regenerate_task import RegenerateTask


logger = logging.getLogger(__name__)


@click.command("autosync")
@click.pass_context
@common_options
@git_options
@click.option(
    "--oscal-model",
    type=click.Choice(choices=[model.value for model in types.AuthoredType]),
    help="OSCAL model type for autosync.",
    required=True,
)
@click.option(
    "--markdown-dir",
    type=str,
    help="Directory containing markdown files.",
    required=True,
)
@click.option(
    "--skip-items",
    type=str,
    help="Comma-separated list of glob patterns of the chosen model type \
        to skip when running tasks.",
)
@click.option(
    "--skip-assemble",
    help="Skip assembly task.",
    is_flag=True,
    default=False,
    show_default=True,
)
@click.option(
    "--skip-regenerate",
    help="Skip regenerate task.",
    is_flag=True,
    default=False,
    show_default=True,
)
@click.option(
    "--version",
    help="Version of the OSCAL model to set during assembly into JSON.",
    type=str,
)
@click.option(
    "--ssp-index-file",
    help="Path to ssp index file. Required if --oscal-model is 'ssp'.",
    type=str,
    required=False,
)
@handle_exceptions
def autosync_cmd(ctx: click.Context, **kwargs: Any) -> None:
    """Command to autosync catalog, profile, compdef and ssp."""

    oscal_model = kwargs["oscal_model"]
    markdown_dir = kwargs["markdown_dir"]
    working_dir = str(kwargs["repo_path"].resolve())

    if oscal_model == "ssp" and not kwargs.get("ssp_index_file"):
        logger.error("Trestlebot Error: Missing option '--ssp-index-file'.")
        sys.exit(ERROR_EXIT_CODE)

    pre_tasks: List[TaskBase] = []
<<<<<<< HEAD

    if kwargs.get("file_patterns"):
        kwargs.update({"patterns": comma_sep_to_list(kwargs["file_patterns"])})

=======
    kwargs["working_dir"] = str(kwargs["repo_path"].resolve())
    if kwargs.get("file_pattern"):
        kwargs.update({"patterns": list(kwargs.get("file_pattern", []))})
>>>>>>> 026657cf
    model_filter: ModelFilter = ModelFilter(
        skip_patterns=list(kwargs.get("skip_item", [])),
        include_patterns=["*"],
    )
    authored_object: AuthoredObjectBase = types.get_authored_object(
        oscal_model,
<<<<<<< HEAD
        working_dir,
        kwargs.get("ssp_index_path", ""),
=======
        kwargs["working_dir"],
        kwargs.get("ssp_index_file", ""),
>>>>>>> 026657cf
    )

    # Assuming an edit has occurred assemble would be run before regenerate.
    if not kwargs.get("skip_assemble"):
        assemble_task: AssembleTask = AssembleTask(
            authored_object=authored_object,
<<<<<<< HEAD
            markdown_dir=markdown_dir,
=======
            markdown_dir=kwargs["markdown_dir"],
>>>>>>> 026657cf
            version=kwargs.get("version", ""),
            model_filter=model_filter,
        )
        pre_tasks.append(assemble_task)
    else:
        logger.info("Assemble task skipped.")

    if not kwargs.get("skip_regenerate"):
        regenerate_task: RegenerateTask = RegenerateTask(
            authored_object=authored_object,
<<<<<<< HEAD
            markdown_dir=markdown_dir,
=======
            markdown_dir=kwargs["markdown_dir"],
>>>>>>> 026657cf
            model_filter=model_filter,
        )
        pre_tasks.append(regenerate_task)
    else:
        logger.info("Regeneration task skipped.")

<<<<<<< HEAD
    results = run_bot(pre_tasks, kwargs)
    logger.debug(f"Trestlebot results: {results}")
=======

@click.group(name="autosync", help="Autosync operations")
@click.pass_context
def autosync_cmd(ctx: click.Context) -> None:
    """Command to autosync catalog, profile, compdef and ssp."""


@autosync_cmd.command("ssp")
@click.pass_context
@common_options
@autosync_options
@git_options
@click.option(
    "--ssp-index-file",
    help="Path to ssp index file",
    type=str,
    required=True,
)
def autosync_ssp_cmd(ctx: click.Context, **kwargs: Any) -> None:
    run("ssp", **kwargs)


@autosync_cmd.command("compdef")
@click.pass_context
@common_options
@autosync_options
@git_options
def autosync_compdef_cmd(ctx: click.Context, **kwargs: Any) -> None:
    run("compdef", **kwargs)


@autosync_cmd.command("catalog")
@click.pass_context
@common_options
@autosync_options
@git_options
def autosync_catalog_cmd(ctx: click.Context, **kwargs: Any) -> None:
    run("catalog", **kwargs)


@autosync_cmd.command("profile")
@click.pass_context
@common_options
@autosync_options
@git_options
def autosync_profile_cmd(ctx: click.Context, **kwargs: Any) -> None:
    run("profile", **kwargs)
>>>>>>> 026657cf
<|MERGE_RESOLUTION|>--- conflicted
+++ resolved
@@ -7,12 +7,8 @@
 import click
 
 from trestlebot.cli.options.common import common_options, git_options, handle_exceptions
-<<<<<<< HEAD
 from trestlebot.cli.utils import comma_sep_to_list, run_bot
 from trestlebot.const import ERROR_EXIT_CODE
-=======
-from trestlebot.cli.run import run as bot_run
->>>>>>> 026657cf
 from trestlebot.tasks.assemble_task import AssembleTask
 from trestlebot.tasks.authored import types
 from trestlebot.tasks.authored.base_authored import AuthoredObjectBase
@@ -83,40 +79,23 @@
         sys.exit(ERROR_EXIT_CODE)
 
     pre_tasks: List[TaskBase] = []
-<<<<<<< HEAD
 
-    if kwargs.get("file_patterns"):
-        kwargs.update({"patterns": comma_sep_to_list(kwargs["file_patterns"])})
-
-=======
     kwargs["working_dir"] = str(kwargs["repo_path"].resolve())
-    if kwargs.get("file_pattern"):
-        kwargs.update({"patterns": list(kwargs.get("file_pattern", []))})
->>>>>>> 026657cf
     model_filter: ModelFilter = ModelFilter(
-        skip_patterns=list(kwargs.get("skip_item", [])),
+        skip_patterns=comma_sep_to_list(kwargs.get("skip_items", "")),
         include_patterns=["*"],
     )
     authored_object: AuthoredObjectBase = types.get_authored_object(
         oscal_model,
-<<<<<<< HEAD
         working_dir,
         kwargs.get("ssp_index_path", ""),
-=======
-        kwargs["working_dir"],
-        kwargs.get("ssp_index_file", ""),
->>>>>>> 026657cf
     )
 
     # Assuming an edit has occurred assemble would be run before regenerate.
     if not kwargs.get("skip_assemble"):
         assemble_task: AssembleTask = AssembleTask(
             authored_object=authored_object,
-<<<<<<< HEAD
             markdown_dir=markdown_dir,
-=======
-            markdown_dir=kwargs["markdown_dir"],
->>>>>>> 026657cf
             version=kwargs.get("version", ""),
             model_filter=model_filter,
         )
@@ -127,66 +106,12 @@
     if not kwargs.get("skip_regenerate"):
         regenerate_task: RegenerateTask = RegenerateTask(
             authored_object=authored_object,
-<<<<<<< HEAD
             markdown_dir=markdown_dir,
-=======
-            markdown_dir=kwargs["markdown_dir"],
->>>>>>> 026657cf
             model_filter=model_filter,
         )
         pre_tasks.append(regenerate_task)
     else:
         logger.info("Regeneration task skipped.")
 
-<<<<<<< HEAD
     results = run_bot(pre_tasks, kwargs)
-    logger.debug(f"Trestlebot results: {results}")
-=======
-
-@click.group(name="autosync", help="Autosync operations")
-@click.pass_context
-def autosync_cmd(ctx: click.Context) -> None:
-    """Command to autosync catalog, profile, compdef and ssp."""
-
-
-@autosync_cmd.command("ssp")
-@click.pass_context
-@common_options
-@autosync_options
-@git_options
-@click.option(
-    "--ssp-index-file",
-    help="Path to ssp index file",
-    type=str,
-    required=True,
-)
-def autosync_ssp_cmd(ctx: click.Context, **kwargs: Any) -> None:
-    run("ssp", **kwargs)
-
-
-@autosync_cmd.command("compdef")
-@click.pass_context
-@common_options
-@autosync_options
-@git_options
-def autosync_compdef_cmd(ctx: click.Context, **kwargs: Any) -> None:
-    run("compdef", **kwargs)
-
-
-@autosync_cmd.command("catalog")
-@click.pass_context
-@common_options
-@autosync_options
-@git_options
-def autosync_catalog_cmd(ctx: click.Context, **kwargs: Any) -> None:
-    run("catalog", **kwargs)
-
-
-@autosync_cmd.command("profile")
-@click.pass_context
-@common_options
-@autosync_options
-@git_options
-def autosync_profile_cmd(ctx: click.Context, **kwargs: Any) -> None:
-    run("profile", **kwargs)
->>>>>>> 026657cf
+    logger.debug(f"Trestlebot results: {results}")